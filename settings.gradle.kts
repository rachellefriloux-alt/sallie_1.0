/*
 * Sallie 1.0 Module
 * Persona: Tough love meets soul care.
 * Function: Project settings and module inclusion.
 * Got it, love.
 */

// Explicit settings for Sallie multi-module workspace
pluginManagement {
    repositories {
        google()
        mavenCentral()
        gradlePluginPortal()
    }
	repositories {
		google {
            content {
                includeGroupByRegex("com\\.android.*")
                includeGroupByRegex("com\\.google.*")
                includeGroupByRegex("androidx.*")
            }
        }
		mavenCentral()
		gradlePluginPortal()
	}
}

dependencyResolutionManagement {
    repositoriesMode.set(RepositoriesMode.FAIL_ON_PROJECT_REPOS)
    repositories {
        google()
        mavenCentral()
    }
}

rootProject.name = "sallie_1.0"

<<<<<<< HEAD
include(":app")
rootProject.name = "Sallie"

// Core modules (Android app temporarily excluded due to repository access issues)
// include(":app")
include(":ai")
=======
// include(":app")
>>>>>>> 5f291514
include(":core")
include(":feature")
include(":ai")
include(":components")
include(":identity")
include(":onboarding")
include(":personaCore")
include(":responseTemplates")
include(":tone")
include(":ui")
include(":values")

// Additional modules for complete architecture
include(":ui")
include(":identity")
include(":onboarding")
include(":tone")
include(":personaCore")
include(":responseTemplates")
include(":values")<|MERGE_RESOLUTION|>--- conflicted
+++ resolved
@@ -35,16 +35,13 @@
 
 rootProject.name = "sallie_1.0"
 
-<<<<<<< HEAD
+// include(":app")
 include(":app")
 rootProject.name = "Sallie"
 
 // Core modules (Android app temporarily excluded due to repository access issues)
 // include(":app")
 include(":ai")
-=======
-// include(":app")
->>>>>>> 5f291514
 include(":core")
 include(":feature")
 include(":ai")

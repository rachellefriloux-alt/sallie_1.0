/*
 * Sallie 1.0 Module
 * Persona: Tough love meets soul care.
 * Function: UI components and styling system.
 * Got it, love.
 */

plugins {
    kotlin("jvm")
}

<<<<<<< HEAD
android {
    namespace = "com.sallie.components"
    compileSdk = 34
    defaultConfig { minSdk = 26; targetSdk = 34 }
    compileOptions { sourceCompatibility = JavaVersion.VERSION_17; targetCompatibility = JavaVersion.VERSION_17 }
    kotlinOptions { jvmTarget = "17" }
    buildFeatures { compose = false }
dependencies {
    implementation("org.jetbrains.kotlinx:kotlinx-coroutines-core:1.7.3")

    testImplementation("junit:junit:4.13.2")
    testImplementation("org.jetbrains.kotlin:kotlin-test")
}

dependencies { implementation(project(":core")) }
=======
dependencies {
    implementation(project(":core"))
    testImplementation("org.jetbrains.kotlin:kotlin-test:1.6.10")
    testImplementation("junit:junit:4.13.2")
}
>>>>>>> 5f291514
<|MERGE_RESOLUTION|>--- conflicted
+++ resolved
@@ -9,7 +9,10 @@
     kotlin("jvm")
 }
 
-<<<<<<< HEAD
+dependencies {
+    implementation(project(":core"))
+    testImplementation("org.jetbrains.kotlin:kotlin-test:1.6.10")
+    testImplementation("junit:junit:4.13.2")
 android {
     namespace = "com.sallie.components"
     compileSdk = 34
@@ -22,13 +25,4 @@
 
     testImplementation("junit:junit:4.13.2")
     testImplementation("org.jetbrains.kotlin:kotlin-test")
-}
-
-dependencies { implementation(project(":core")) }
-=======
-dependencies {
-    implementation(project(":core"))
-    testImplementation("org.jetbrains.kotlin:kotlin-test:1.6.10")
-    testImplementation("junit:junit:4.13.2")
-}
->>>>>>> 5f291514
+}
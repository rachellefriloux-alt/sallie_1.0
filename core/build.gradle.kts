--- conflicted
+++ resolved
@@ -19,12 +19,10 @@
     implementation(project(":identity"))
     implementation(project(":onboarding"))
 
-<<<<<<< HEAD
-=======
+
 dependencies {
->>>>>>> 5944eb10
     implementation("org.jetbrains.kotlinx:kotlinx-coroutines-core:1.7.3")
 
     testImplementation("junit:junit:4.13.2")
     testImplementation("org.jetbrains.kotlin:kotlin-test")
-}
+}
--- conflicted
+++ resolved
@@ -19,17 +19,10 @@
     implementation(project(":identity"))
     implementation(project(":onboarding"))
 
-<<<<<<< HEAD
 
 dependencies {
     implementation("org.jetbrains.kotlinx:kotlinx-coroutines-core:1.7.3")
 
-    testImplementation("junit:junit:4.13.2")
-    testImplementation("org.jetbrains.kotlin:kotlin-test")
-}
-=======
-    implementation("org.jetbrains.kotlinx:kotlinx-coroutines-core:1.7.3")
-    
     testImplementation("org.jetbrains.kotlin:kotlin-test")
     testImplementation("junit:junit:4.13.2")
 }
@@ -37,4 +30,3 @@
 kotlin {
     jvmToolchain(17)
 }
->>>>>>> 6cba494a

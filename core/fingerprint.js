--- conflicted
+++ resolved
@@ -1,14 +1,11 @@
 
 export const fingerprint = {
-<<<<<<< HEAD
   "buildId": "2025-08-19T23:59:34.379Z-0909869-s2o9ga43j",
   "timestamp": "2025-08-19T23:59:34.379Z",
   "gitHash": "0909869",
-=======
   "buildId": "2025-08-20T00:02:12.184Z-926013a-mwb9bfxo4",
   "timestamp": "2025-08-20T00:02:12.184Z",
   "gitHash": "926013a",
->>>>>>> 83b541b5
   "version": "1.0.0"
 };
 export const getBuildInfo = () => fingerprint;
--- conflicted
+++ resolved
@@ -22,8 +22,8 @@
         targetSdk = 34
         versionCode = 1
         versionName = "1.0"
-<<<<<<< HEAD
-        
+        testInstrumentationRunner = "androidx.test.runner.AndroidJUnitRunner"
+
         testInstrumentationRunner = "androidx.test.runner.AndroidJUnitRunner"
     }
 
@@ -36,7 +36,7 @@
             )
         }
     }
-    
+
     // Product flavors for local-only vs cloud functionality
     flavorDimensions += "connectivity"
     productFlavors {
@@ -47,22 +47,11 @@
             resValue("string", "app_name", "Sallie Local")
         }
         create("cloud") {
-            dimension = "connectivity" 
+            dimension = "connectivity"
             applicationIdSuffix = ".cloud"
             versionNameSuffix = "-cloud"
             resValue("string", "app_name", "Sallie Cloud")
         }
-    }
-
-    buildFeatures {
-        compose = true
-        buildConfig = true
-    }
-    composeOptions {
-        kotlinCompilerExtensionVersion = "1.5.8"
-    }
-=======
-        testInstrumentationRunner = "androidx.test.runner.AndroidJUnitRunner"
     }
 
     buildTypes {
@@ -74,17 +63,15 @@
             )
         }
         debug { }
+    buildFeatures {
+        compose = true
+        buildConfig = true
     }
 
->>>>>>> 869e9f95
     compileOptions {
         sourceCompatibility = JavaVersion.VERSION_17
         targetCompatibility = JavaVersion.VERSION_17
     }
-<<<<<<< HEAD
-    kotlinOptions {
-        jvmTarget = "17"
-=======
     kotlinOptions { jvmTarget = "17" }
 
     buildFeatures { compose = true }
@@ -92,12 +79,19 @@
 
     packagingOptions {
         resources { excludes += "/META-INF/{AL2.0,LGPL2.1}" }
->>>>>>> 869e9f95
+    composeOptions {
+        kotlinCompilerExtensionVersion = "1.5.8"
+    }
+    compileOptions {
+        sourceCompatibility = JavaVersion.VERSION_17
+        targetCompatibility = JavaVersion.VERSION_17
+    }
+    kotlinOptions {
+        jvmTarget = "17"
     }
 }
 
 dependencies {
-<<<<<<< HEAD
     implementation(project(":ai"))
     implementation(project(":core"))
     implementation(project(":feature"))
@@ -107,10 +101,9 @@
     implementation(project(":onboarding"))
     implementation(project(":tone"))
     implementation(project(":personaCore"))
-    
+
     // Compose BOM
     implementation(platform("androidx.compose:compose-bom:2023.10.01"))
-=======
     // Compose BOM for version alignment
     implementation(platform("androidx.compose:compose-bom:2025.01.00"))
     androidTestImplementation(platform("androidx.compose:compose-bom:2025.01.00"))
@@ -119,40 +112,36 @@
     implementation("androidx.activity:activity-compose:1.9.2")
     implementation("androidx.lifecycle:lifecycle-runtime-ktx:2.8.4")
     implementation("androidx.lifecycle:lifecycle-viewmodel-compose:2.8.4")
->>>>>>> 869e9f95
     implementation("androidx.compose.ui:ui")
     implementation("androidx.compose.ui:ui-tooling-preview")
-<<<<<<< HEAD
     implementation("androidx.compose.material3:material3")
-    
+
     // Android core
     implementation("androidx.core:core-ktx:1.12.0")
     implementation("androidx.lifecycle:lifecycle-runtime-ktx:2.7.0")
     implementation("androidx.activity:activity-compose:1.8.2")
     implementation("androidx.lifecycle:lifecycle-viewmodel-compose:2.7.0")
     implementation("androidx.lifecycle:lifecycle-runtime-compose:2.7.0")
-    
+
     // Coroutines
     implementation("org.jetbrains.kotlinx:kotlinx-coroutines-android:1.7.3")
-    
+
     // WorkManager
     implementation("androidx.work:work-runtime-ktx:2.9.0")
-    
-    // Cloud flavor specific dependencies  
+
+    // Cloud flavor specific dependencies
     "cloudImplementation"("com.google.firebase:firebase-firestore-ktx:24.10.0")
     "cloudImplementation"("com.google.firebase:firebase-auth-ktx:22.3.1")
-    
+
     // Testing
     testImplementation("junit:junit:4.13.2")
     androidTestImplementation("androidx.test.ext:junit:1.1.5")
     androidTestImplementation("androidx.test.espresso:espresso-core:3.5.1")
     androidTestImplementation(platform("androidx.compose:compose-bom:2023.10.01"))
     androidTestImplementation("androidx.compose.ui:ui-test-junit4")
-    
+
     debugImplementation("androidx.compose.ui:ui-tooling")
     debugImplementation("androidx.compose.ui:ui-test-manifest")
-}
-=======
     debugImplementation("androidx.compose.ui:ui-tooling")
     androidTestImplementation("androidx.compose.ui:ui-test-junit4")
     debugImplementation("androidx.compose.ui:ui-test-manifest")
@@ -177,5 +166,4 @@
     androidTestImplementation("androidx.test.espresso:espresso-core:3.6.1")
 }
 
-tasks.withType<Test> { useJUnitPlatform() }
->>>>>>> 869e9f95
+tasks.withType<Test> { useJUnitPlatform() }
/*
 * Sallie 1.0 Module
 * Persona: Tough love meets soul care.
 * Function: Feature implementations and system integrations.
 * Got it, love.
 */

plugins {
    kotlin("jvm")
}

<<<<<<< HEAD
android {
    namespace = "com.sallie.feature"
    compileSdk = 34
    defaultConfig { minSdk = 26; targetSdk = 34 }
    compileOptions { sourceCompatibility = JavaVersion.VERSION_17; targetCompatibility = JavaVersion.VERSION_17 }
    kotlinOptions { jvmTarget = "17" }
    buildFeatures { compose = false }
}

dependencies { implementation(project(":core")) }
dependencies {
    implementation("org.jetbrains.kotlinx:kotlinx-coroutines-core:1.7.3")

    testImplementation("junit:junit:4.13.2")
    testImplementation("org.jetbrains.kotlin:kotlin-test")
=======
dependencies {
    implementation(project(":core"))
    testImplementation("org.jetbrains.kotlin:kotlin-test:1.6.10")
    testImplementation("junit:junit:4.13.2")
>>>>>>> 5f291514
}<|MERGE_RESOLUTION|>--- conflicted
+++ resolved
@@ -9,14 +9,10 @@
     kotlin("jvm")
 }
 
-<<<<<<< HEAD
-android {
-    namespace = "com.sallie.feature"
-    compileSdk = 34
-    defaultConfig { minSdk = 26; targetSdk = 34 }
-    compileOptions { sourceCompatibility = JavaVersion.VERSION_17; targetCompatibility = JavaVersion.VERSION_17 }
-    kotlinOptions { jvmTarget = "17" }
-    buildFeatures { compose = false }
+dependencies {
+    implementation(project(":core"))
+    testImplementation("org.jetbrains.kotlin:kotlin-test:1.6.10")
+    testImplementation("junit:junit:4.13.2")
 }
 
 dependencies { implementation(project(":core")) }
@@ -25,10 +21,4 @@
 
     testImplementation("junit:junit:4.13.2")
     testImplementation("org.jetbrains.kotlin:kotlin-test")
-=======
-dependencies {
-    implementation(project(":core"))
-    testImplementation("org.jetbrains.kotlin:kotlin-test:1.6.10")
-    testImplementation("junit:junit:4.13.2")
->>>>>>> 5f291514
 }
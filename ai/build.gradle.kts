/*
 * Sallie 1.0 Module
 * Persona: Tough love meets soul care.
 * Function: AI orchestration and intelligence routing.
 * Got it, love.
 */

plugins {
    kotlin("jvm")
}

dependencies {
<<<<<<< HEAD
    implementation("org.jetbrains.kotlinx:kotlinx-coroutines-core:1.7.3")

    testImplementation("junit:junit:4.13.2")
    testImplementation("org.jetbrains.kotlin:kotlin-test")
android {
    namespace = "com.sallie.ai"
    compileSdk = 34
    defaultConfig { minSdk = 26; targetSdk = 34 }
    compileOptions { sourceCompatibility = JavaVersion.VERSION_17; targetCompatibility = JavaVersion.VERSION_17 }
    kotlinOptions { jvmTarget = "17" }
    buildFeatures { compose = false; buildConfig = true }
}

dependencies { implementation(project(":core")) }
=======
    implementation(project(":core"))
    testImplementation("org.jetbrains.kotlin:kotlin-test:1.6.10")
    testImplementation("junit:junit:4.13.2")
}
>>>>>>> 5f291514
<|MERGE_RESOLUTION|>--- conflicted
+++ resolved
@@ -10,7 +10,10 @@
 }
 
 dependencies {
-<<<<<<< HEAD
+    implementation(project(":core"))
+    testImplementation("org.jetbrains.kotlin:kotlin-test:1.6.10")
+    testImplementation("junit:junit:4.13.2")
+dependencies {
     implementation("org.jetbrains.kotlinx:kotlinx-coroutines-core:1.7.3")
 
     testImplementation("junit:junit:4.13.2")
@@ -22,12 +25,4 @@
     compileOptions { sourceCompatibility = JavaVersion.VERSION_17; targetCompatibility = JavaVersion.VERSION_17 }
     kotlinOptions { jvmTarget = "17" }
     buildFeatures { compose = false; buildConfig = true }
-}
-
-dependencies { implementation(project(":core")) }
-=======
-    implementation(project(":core"))
-    testImplementation("org.jetbrains.kotlin:kotlin-test:1.6.10")
-    testImplementation("junit:junit:4.13.2")
-}
->>>>>>> 5f291514
+}